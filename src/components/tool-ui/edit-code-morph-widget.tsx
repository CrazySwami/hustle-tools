--- conflicted
+++ resolved
@@ -1,115 +1,23 @@
-"use client"
-
-<<<<<<< HEAD
-import { useState, useEffect } from "react"
-import { Card, CardContent } from "@/components/ui/card"
-import { Button } from "@/components/ui/button"
-import { Zap, Loader2, CheckCircle2, XCircle, AlertCircle, ChevronDown } from "lucide-react"
-import { useEditorContent } from "@/hooks/useEditorContent"
-import { useUsageTracking } from "@/hooks/useUsageTracking"
-=======
+'use client';
+
 import { useState, useEffect } from 'react';
 import { Button } from '@/components/ui/button';
 import { Zap, CheckCircle2, XCircle, ChevronDown, ChevronUp, FileCode } from 'lucide-react';
 import { useEditorContent } from '@/hooks/useEditorContent';
 import { useUsageTracking } from '@/hooks/useUsageTracking';
->>>>>>> 52c58efe
 
 interface EditCodeMorphWidgetProps {
   data: {
-    file: "html" | "css" | "js" | "php"
-    instruction: string
-    lazyEdit: string
-    status?: string
-    message?: string
-  }
-  onSwitchCodeTab?: (tab: "html" | "css" | "js" | "php") => void
+    file: 'html' | 'css' | 'js' | 'php';
+    instruction: string;
+    lazyEdit: string;
+    status?: string;
+    message?: string;
+  };
 }
 
-type WidgetState = "idle" | "loading" | "success" | "error"
-
-<<<<<<< HEAD
-export function EditCodeMorphWidget({ data, onSwitchCodeTab }: EditCodeMorphWidgetProps) {
-  console.log("🌀 EditCodeMorphWidget rendered with data:", data)
-
-  const { getContent, updateContent } = useEditorContent()
-  const { recordUsage } = useUsageTracking()
-
-  const [isCollapsed, setIsCollapsed] = useState(false)
-
-  // Create unique key for this tool invocation based on file + instruction
-  const storageKey = `morph-widget-${data.file}-${data.instruction.substring(0, 50).replace(/\s+/g, "-")}`
-
-  // Initialize state from localStorage if available
-  const [state, setState] = useState<WidgetState>(() => {
-    if (typeof window === "undefined") return "idle"
-    const saved = localStorage.getItem(storageKey)
-    if (saved) {
-      try {
-        const parsed = JSON.parse(saved)
-        console.log("📦 Restored widget state from localStorage:", parsed.state)
-        return parsed.state
-      } catch {
-        return "idle"
-      }
-    }
-    return "idle"
-  })
-
-  const [originalCode, setOriginalCode] = useState<string>("")
-  const [mergedCode, setMergedCode] = useState<string>("")
-  const [errorMessage, setErrorMessage] = useState<string>("")
-  const [stats, setStats] = useState<any>(() => {
-    if (typeof window === "undefined") return null
-    const saved = localStorage.getItem(storageKey)
-    if (saved) {
-      try {
-        return JSON.parse(saved).stats || null
-      } catch {
-        return null
-      }
-    }
-    return null
-  })
-  const [usage, setUsage] = useState<any>(() => {
-    if (typeof window === "undefined") return null
-    const saved = localStorage.getItem(storageKey)
-    if (saved) {
-      try {
-        return JSON.parse(saved).usage || null
-      } catch {
-        return null
-      }
-    }
-    return null
-  })
-
-  // Save state to localStorage whenever it changes
-  useEffect(() => {
-    if (typeof window === "undefined") return
-    const stateData = {
-      state,
-      stats,
-      usage,
-      timestamp: Date.now(),
-    }
-    localStorage.setItem(storageKey, JSON.stringify(stateData))
-    console.log("💾 Saved widget state to localStorage:", state)
-  }, [state, stats, usage, storageKey])
-
-  // Load current code on mount
-  useEffect(() => {
-    const allContent = getContent()
-    const currentCode = allContent[data.file] || ""
-    setOriginalCode(currentCode)
-
-    console.log(`📄 Loaded ${data.file} content:`, {
-      length: currentCode.length,
-      lazyEditLength: data.lazyEdit.length,
-      efficiency: `${Math.round((data.lazyEdit.length / (currentCode.length || 1)) * 100)}%`,
-    })
-  }, [data.file, getContent])
-=======
+type WidgetState = 'idle' | 'loading' | 'success' | 'error';
+
 // Animated loading dots component
 function LoadingDots() {
   return (
@@ -137,7 +45,6 @@
     const currentCode = allContent[data.file] || '';
     setOriginalCode(currentCode);
   }, [data.file, getContent]);
->>>>>>> 52c58efe
 
   // Auto-collapse after successful application
   useEffect(() => {
@@ -148,115 +55,48 @@
 
   const handleApplyChanges = async () => {
     try {
-      setState("loading")
-      setErrorMessage("")
-
-<<<<<<< HEAD
-      console.log(`🚀 Calling Morph API for ${data.file}...`)
-
-      const response = await fetch("/api/morph-apply", {
-        method: "POST",
-        headers: { "Content-Type": "application/json" },
-=======
+      setState('loading');
+      setErrorMessage('');
+
       const response = await fetch('/api/morph-apply', {
         method: 'POST',
         headers: { 'Content-Type': 'application/json' },
->>>>>>> 52c58efe
         body: JSON.stringify({
           instruction: data.instruction,
           originalCode,
           lazyEdit: data.lazyEdit,
           fileType: data.file,
         }),
-      })
-
-      const result = await response.json()
+      });
+
+      const result = await response.json();
 
       if (!response.ok || !result.success) {
-        throw new Error(result.error || `Morph API failed: ${response.statusText}`)
+        throw new Error(result.error || `Morph API failed: ${response.statusText}`);
       }
 
-<<<<<<< HEAD
-      console.log("✅ Morph merge successful:", {
-        originalLength: result.stats.originalLength,
-        mergedLength: result.stats.mergedLength,
-        tokensUsed: result.usage.totalTokens,
-        cost: `$${result.usage.cost.toFixed(6)}`,
-        durationMs: result.stats.durationMs,
-      })
-
-      // Save merged code and stats
-      setMergedCode(result.mergedCode)
-      setStats(result.stats)
-      setUsage(result.usage)
-=======
       // Update editor with merged code
       updateContent(data.file, result.mergedCode);
->>>>>>> 52c58efe
 
       // Record usage for tracking
-      recordUsage("morph/v3-fast", {
+      recordUsage('morph/v3-fast', {
         inputTokens: result.usage.inputTokens,
         outputTokens: result.usage.outputTokens,
         cacheCreationTokens: 0,
         cacheReadTokens: 0,
-      })
-
-<<<<<<< HEAD
-      // ✅ APPLY TO EDITOR IMMEDIATELY (for diff preview)
-      updateContent(data.file, result.mergedCode)
-      console.log(`📝 Applied merged code to ${data.file} editor for preview`)
-
-      // Switch to the file tab to show diff
-      if (onSwitchCodeTab && data.file !== "php") {
-        onSwitchCodeTab(data.file as "html" | "css" | "js")
-      }
-
-      // Show preview state (waiting for accept/decline)
-      setState("success")
-=======
+      });
+
       setStats(result.stats);
       setState('success');
->>>>>>> 52c58efe
     } catch (error: any) {
-      console.error("❌ Morph merge failed:", error)
-      setErrorMessage(error.message || "Unknown error occurred")
-      setState("error")
-    }
-  }
-
-  const handleAcceptChanges = () => {
-    console.log(`✅ Accepting changes to ${data.file} - keeping current code`)
-    // Code is already in editor, just collapse widget
-    setIsCollapsed(true)
-  }
-
-  const handleDeclineChanges = () => {
-    console.log(`❌ Declining changes to ${data.file} - reverting to original`)
-    // Revert to original code
-    updateContent(data.file, originalCode)
-    setState("idle")
-    setMergedCode("")
-    setStats(null)
-    setUsage(null)
-    // Clear localStorage
-    if (typeof window !== "undefined") {
-      localStorage.removeItem(storageKey)
-    }
-  }
+      console.error('❌ Morph merge failed:', error);
+      setErrorMessage(error.message || 'Unknown error occurred');
+      setState('error');
+    }
+  };
 
   const getStateIcon = () => {
     switch (state) {
-<<<<<<< HEAD
-      case "loading":
-        return <Loader2 className="h-4 w-4 animate-spin" />
-      case "success":
-        return <CheckCircle2 className="h-4 w-4 text-green-500" />
-      case "error":
-        return <XCircle className="h-4 w-4 text-red-500" />
-      default:
-        return <Zap className="h-4 w-4 text-purple-500" />
-=======
       case 'loading':
         return <LoadingDots />;
       case 'success':
@@ -265,22 +105,11 @@
         return <XCircle className="h-4 w-4 text-red-500" />;
       default:
         return <Zap className="h-4 w-4 text-blue-500" />;
->>>>>>> 52c58efe
-    }
-  }
+    }
+  };
 
   const getStateBg = () => {
     switch (state) {
-<<<<<<< HEAD
-      case "loading":
-        return "border-blue-500"
-      case "success":
-        return "border-green-500"
-      case "error":
-        return "border-red-500"
-      default:
-        return "border-purple-500"
-=======
       case 'loading':
         return 'bg-blue-500/5 border-blue-500/20';
       case 'success':
@@ -289,9 +118,8 @@
         return 'bg-red-500/5 border-red-500/20';
       default:
         return 'bg-blue-500/5 border-blue-500/20';
->>>>>>> 52c58efe
-    }
-  }
+    }
+  };
 
   const getFileLabel = () => {
     const labels: Record<string, string> = {
@@ -314,143 +142,6 @@
   };
 
   return (
-<<<<<<< HEAD
-    <Card
-      className={`morph-widget border-2 ${getStateColor()} shadow-lg transition-all duration-300 ease-in-out overflow-hidden ${
-        state === "loading" ? "animate-pulse" : ""
-      }`}
-    >
-      <CardContent className="px-6 py-0 space-y-1">
-        {/* Header row */}
-        <div className="flex items-center gap-1 text-sm font-semibold">
-          <div className="animate-in fade-in zoom-in duration-300">{getStateIcon()}</div>
-          <span>Code Edit</span>
-          <span className="ml-auto px-1.5 py-0.5 bg-purple-100 dark:bg-purple-900 text-purple-700 dark:text-purple-300 text-xs font-mono rounded transition-all duration-200 hover:scale-105">
-            {data.file.toUpperCase()}
-          </span>
-          <button
-            onClick={() => setIsCollapsed(!isCollapsed)}
-            className="ml-1 p-1 hover:bg-muted rounded transition-all duration-200 hover:scale-110 active:scale-95"
-            aria-label={isCollapsed ? "Expand" : "Collapse"}
-          >
-            <div className={`transition-transform duration-300 ease-out ${isCollapsed ? "rotate-0" : "rotate-180"}`}>
-              <ChevronDown className="h-3.5 w-3.5" />
-            </div>
-          </button>
-        </div>
-
-        {/* Collapsible content */}
-        <div
-          className={`grid transition-all duration-300 ease-out ${
-            isCollapsed ? "grid-rows-[0fr] opacity-0" : "grid-rows-[1fr] opacity-100"
-          }`}
-        >
-          <div className="overflow-hidden">
-            <div className="space-y-1">
-              <div className={`text-xs ${!isCollapsed ? "animate-in fade-in slide-in-from-top-1 duration-300" : ""}`}>
-                <div className="p-1.5 bg-muted rounded text-xs">{data.instruction}</div>
-              </div>
-
-              <div
-                className={`text-xs ${!isCollapsed ? "animate-in fade-in slide-in-from-top-1 duration-300 delay-75" : ""}`}
-              >
-                <div className="font-medium text-muted-foreground mb-0.5 text-[10px] uppercase tracking-wide">
-                  Changes ({data.lazyEdit.length} chars)
-                </div>
-                <pre className="p-2 bg-muted rounded text-[11px] font-mono overflow-x-auto max-h-40 overflow-y-auto border">
-                  {data.lazyEdit}
-                </pre>
-              </div>
-
-              {state === "error" && errorMessage && (
-                <div className="p-3 bg-red-50 dark:bg-red-900/20 rounded border border-red-200 dark:border-red-800 animate-in fade-in slide-in-from-bottom-2 duration-300">
-                  <div className="flex items-start gap-2">
-                    <AlertCircle className="h-4 w-4 text-red-500 flex-shrink-0 mt-0.5" />
-                    <div className="text-sm text-red-700 dark:text-red-300">
-                      <div className="font-semibold mb-1">Merge Failed</div>
-                      <div className="text-xs">{errorMessage}</div>
-                      <div className="text-xs mt-2 text-muted-foreground">
-                        Try again or use direct file replacement instead.
-                      </div>
-                    </div>
-                  </div>
-                </div>
-              )}
-
-              {state === "idle" && (
-                <Button
-                  onClick={handleApplyChanges}
-                  className="w-full bg-purple-600 hover:bg-purple-700 transition-all duration-200 hover:scale-[1.02] active:scale-[0.98] hover:shadow-lg"
-                >
-                  <Zap className="h-4 w-4 mr-2" />
-                  {originalCode ? "Apply Changes" : "Write New Code"}
-                </Button>
-              )}
-
-              {state === "loading" && (
-                <Button disabled className="w-full animate-in fade-in duration-200">
-                  <Loader2 className="h-4 w-4 mr-2 animate-spin" />
-                  Merging with Morph...
-                </Button>
-              )}
-
-              {state === "success" && (
-                <div className="animate-in fade-in slide-in-from-bottom-3 duration-400">
-                  <div className="border rounded p-2 bg-blue-50 dark:bg-blue-950/20 border-blue-200 dark:border-blue-800 mb-2 animate-in fade-in duration-300 delay-100">
-                    <div className="font-medium text-xs mb-1 flex items-center gap-1.5 text-blue-700 dark:text-blue-300">
-                      <AlertCircle className="h-3 w-3 animate-in zoom-in duration-300" />
-                      Review in editor above
-                    </div>
-                    <div className="text-[10px] text-muted-foreground">
-                      {stats?.mergedLength || mergedCode?.length || 0} chars | {stats?.durationMs || 0}ms |{" "}
-                      {usage?.totalTokens || 0} tok | ${usage?.cost?.toFixed(4) || "0.00"}
-                    </div>
-                  </div>
-
-                  <div className="flex gap-1.5 animate-in fade-in slide-in-from-bottom-2 duration-300 delay-200">
-                    <Button
-                      onClick={handleDeclineChanges}
-                      variant="outline"
-                      size="sm"
-                      className="flex-1 h-7 text-xs border-red-300 text-red-700 hover:bg-red-50 dark:border-red-800 dark:text-red-400 dark:hover:bg-red-950 bg-transparent transition-all duration-200 hover:scale-[1.02] active:scale-[0.98] hover:shadow-md"
-                    >
-                      <XCircle className="h-3 w-3 mr-1" />
-                      Decline
-                    </Button>
-                    <Button
-                      onClick={handleAcceptChanges}
-                      size="sm"
-                      className="flex-1 h-7 text-xs bg-green-600 hover:bg-green-700 transition-all duration-200 hover:scale-[1.02] active:scale-[0.98] hover:shadow-md"
-                    >
-                      <CheckCircle2 className="h-3 w-3 mr-1" />
-                      Accept
-                    </Button>
-                  </div>
-                </div>
-              )}
-
-              {state === "error" && (
-                <Button
-                  onClick={handleApplyChanges}
-                  variant="destructive"
-                  className="w-full transition-all duration-200 hover:scale-[1.02] active:scale-[0.98] hover:shadow-lg animate-in fade-in duration-300"
-                >
-                  Retry
-                </Button>
-              )}
-
-              <div
-                className={`text-xs text-muted-foreground p-2 bg-muted/50 rounded ${!isCollapsed ? "animate-in fade-in duration-300 delay-150" : ""}`}
-              >
-                <div className="flex items-start gap-1">
-                  <Zap className="h-3 w-3 flex-shrink-0 mt-0.5" />
-                  <div>
-                    <strong>Morph Fast Apply:</strong> 10,500 tok/sec, 98% accuracy. Changes merge into your code in
-                    ~100ms. Tracked in usage stats.
-                  </div>
-                </div>
-              </div>
-=======
     <div className={`my-3 rounded-lg border ${getStateBg()} transition-all duration-200`}>
       {/* Collapsed 1-line view */}
       {!isExpanded && (
@@ -560,31 +251,10 @@
             <div className="text-xs text-muted-foreground flex items-center gap-1">
               <Zap className="h-3 w-3" />
               <span>Fast Apply • 98% accuracy • ~100ms merge</span>
->>>>>>> 52c58efe
             </div>
           )}
         </div>
-<<<<<<< HEAD
-
-        {/* Collapsed state message */}
-        {isCollapsed && (
-          <div className="text-xs text-muted-foreground animate-in fade-in slide-in-from-top-1 duration-300">
-            {state === "success" && mergedCode ? (
-              <span className="text-green-600 dark:text-green-400 flex items-center gap-1.5">
-                <CheckCircle2 className="h-3.5 w-3.5" />
-                Changes accepted and applied to {data.file.toUpperCase()}
-              </span>
-            ) : (
-              <span>{data.instruction.substring(0, 60)}...</span>
-            )}
-          </div>
-        )}
-      </CardContent>
-    </Card>
-  )
-=======
       )}
     </div>
   );
->>>>>>> 52c58efe
 }