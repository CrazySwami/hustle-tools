'use client';

import Link from "next/link"
import { useState, useEffect, useRef } from "react"
import { ModeToggle } from "./mode-toggle"

<<<<<<< HEAD
export async function Navbar() {
  const supabase = await createSupabaseServerClient()

  // Handle case where Supabase is not configured
  let user = null
  if (supabase) {
    const { data } = await supabase.auth.getUser()
    user = data.user
  }
=======
export function Navbar() {
  const [isMobile, setIsMobile] = useState(false);
  const [menuOpen, setMenuOpen] = useState(false);
  const menuRef = useRef<HTMLDivElement>(null);

  // Mobile detection
  useEffect(() => {
    const checkMobile = () => setIsMobile(window.innerWidth < 768);
    checkMobile();
    window.addEventListener('resize', checkMobile);
    return () => window.removeEventListener('resize', checkMobile);
  }, []);

  // Close menu when clicking outside
  useEffect(() => {
    const handleClickOutside = (event: MouseEvent) => {
      if (menuRef.current && !menuRef.current.contains(event.target as Node)) {
        setMenuOpen(false);
      }
    };

    if (menuOpen) {
      document.addEventListener('mousedown', handleClickOutside);
    }

    return () => {
      document.removeEventListener('mousedown', handleClickOutside);
    };
  }, [menuOpen]);

  const navLinks = [
    { href: "/firecrawl", label: "Firecrawl" },
    { href: "/image-alterations", label: "Image Alterations" },
    { href: "/chat", label: "Chat" },
    { href: "/editor", label: "Editor" },
    { href: "/elementor-editor", label: "Elementor" },
  ];
>>>>>>> 9ad8b8a6

  return (
    <div className="fixed top-0 left-0 right-0 z-50 bg-background/80 backdrop-blur-sm border-b border-border">
      <div className="flex h-16 items-center justify-between px-4 md:px-6">
        {/* Logo - Black text */}
        <Link href="/" className="text-lg font-bold tracking-tighter text-foreground hover:text-foreground/80 transition-colors">
          Hustle Tools
        </Link>

        {/* Desktop Navigation */}
        {!isMobile && (
          <>
            <nav className="flex items-center gap-4">
              {navLinks.map((link) => (
                <Link
                  key={link.href}
                  href={link.href}
                  className="text-sm font-medium text-muted-foreground transition-colors hover:text-foreground"
                >
                  {link.label}
                </Link>
              ))}
            </nav>
            <div className="flex items-center gap-4">
              <ModeToggle />
            </div>
          </>
        )}

        {/* Mobile: Hamburger Menu Button + Mode Toggle */}
        {isMobile && (
          <div ref={menuRef} style={{ position: 'relative', display: 'flex', alignItems: 'center', gap: '12px' }}>
            <ModeToggle />

            {/* Hamburger Button */}
            <button
              onClick={() => setMenuOpen(!menuOpen)}
              style={{
                width: '44px',
                height: '44px',
                borderRadius: '6px',
                background: menuOpen ? '#000000' : 'var(--muted)',
                color: menuOpen ? '#ffffff' : 'var(--foreground)',
                border: '1px solid var(--border)',
                display: 'flex',
                alignItems: 'center',
                justifyContent: 'center',
                cursor: 'pointer',
                fontSize: '20px',
                transition: 'all 0.2s ease'
              }}
              aria-label="Toggle menu"
            >
              {menuOpen ? '✕' : '☰'}
            </button>

            {/* Dropdown Menu */}
            {menuOpen && (
              <div
                style={{
                  position: 'absolute',
                  top: '50px',
                  right: '0',
                  background: 'var(--card)',
                  borderRadius: '8px',
                  boxShadow: '0 10px 15px -3px rgba(0, 0, 0, 0.1), 0 4px 6px -2px rgba(0, 0, 0, 0.05)',
                  minWidth: '200px',
                  overflow: 'hidden',
                  animation: 'slideDown 0.2s ease-out',
                  zIndex: 100,
                  border: '1px solid var(--border)'
                }}
              >
                {navLinks.map((link, index) => (
                  <Link
                    key={link.href}
                    href={link.href}
                    onClick={() => setMenuOpen(false)}
                    style={{
                      display: 'block',
                      padding: '14px 20px',
                      fontSize: '15px',
                      fontWeight: 500,
                      color: 'var(--foreground)',
                      textDecoration: 'none',
                      borderBottom: index < navLinks.length - 1 ? '1px solid var(--border)' : 'none',
                      transition: 'background 0.15s ease'
                    }}
                    onMouseEnter={(e) => {
                      e.currentTarget.style.background = 'var(--muted)';
                    }}
                    onMouseLeave={(e) => {
                      e.currentTarget.style.background = 'transparent';
                    }}
                  >
                    {link.label}
                  </Link>
                ))}
              </div>
            )}

            <style jsx global>{`
              @keyframes slideDown {
                from {
                  transform: translateY(-10px);
                  opacity: 0;
                }
                to {
                  transform: translateY(0);
                  opacity: 1;
                }
              }
            `}</style>
          </div>
        )}
      </div>
    </div>
  )
}<|MERGE_RESOLUTION|>--- conflicted
+++ resolved
@@ -4,17 +4,6 @@
 import { useState, useEffect, useRef } from "react"
 import { ModeToggle } from "./mode-toggle"
 
-<<<<<<< HEAD
-export async function Navbar() {
-  const supabase = await createSupabaseServerClient()
-
-  // Handle case where Supabase is not configured
-  let user = null
-  if (supabase) {
-    const { data } = await supabase.auth.getUser()
-    user = data.user
-  }
-=======
 export function Navbar() {
   const [isMobile, setIsMobile] = useState(false);
   const [menuOpen, setMenuOpen] = useState(false);
@@ -52,7 +41,6 @@
     { href: "/editor", label: "Editor" },
     { href: "/elementor-editor", label: "Elementor" },
   ];
->>>>>>> 9ad8b8a6
 
   return (
     <div className="fixed top-0 left-0 right-0 z-50 bg-background/80 backdrop-blur-sm border-b border-border">
